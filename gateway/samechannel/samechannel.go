--- conflicted
+++ resolved
@@ -54,54 +54,30 @@
 	}
 }
 
-<<<<<<< HEAD
 func (gw *SameChannelGateway) handleMessage(msg config.Message, dest bridge.Bridge) {
 	// is this a configured channel
 	if !gw.validChannel(msg.Channel) {
 		return
 	}
-=======
-func (gw *SameChannelGateway) handleMessage(msg config.Message, dest *bridge.Bridge) {
->>>>>>> 99d130d1
 	// do not send the message to the bridge we come from if also the channel is the same
 	if msg.Account == dest.Account {
 		return
 	}
-<<<<<<< HEAD
-	gw.modifyMessage(&msg, dest)
-	log.Debugf("Sending %#v from %s (%s) to %s (%s)", msg, msg.FullOrigin, msg.Channel, dest.FullOrigin(), msg.Channel)
-=======
 	gw.modifyUsername(&msg, dest)
-	log.Debugf("Sending %#v from %s to %s", msg, msg.Account, dest.Account)
->>>>>>> 99d130d1
+	log.Debugf("Sending %#v from %s (%s) to %s (%s)", msg, msg.Account, msg.Channel, dest.Account, msg.Channel)
 	err := dest.Send(msg)
 	if err != nil {
 		log.Error(err)
 	}
 }
 
-<<<<<<< HEAD
-func setNickFormat(msg *config.Message, format string) {
-	if format == "" {
-		msg.Username = msg.Protocol + "." + msg.Origin + "-" + msg.Username + ": "
-		return
-	}
-	msg.Username = strings.Replace(format, "{NICK}", msg.Username, -1)
-	msg.Username = strings.Replace(msg.Username, "{BRIDGE}", msg.Origin, -1)
-	msg.Username = strings.Replace(msg.Username, "{PROTOCOL}", msg.Protocol, -1)
-}
-
-func (gw *SameChannelGateway) modifyMessage(msg *config.Message, dest bridge.Bridge) {
-	switch dest.Protocol() {
-	case "irc":
-		setNickFormat(msg, gw.Config.IRC[dest.Origin()].RemoteNickFormat)
-	case "mattermost":
-		setNickFormat(msg, gw.Config.Mattermost[dest.Origin()].RemoteNickFormat)
-	case "slack":
-		setNickFormat(msg, gw.Config.Slack[dest.Origin()].RemoteNickFormat)
-	case "discord":
-		setNickFormat(msg, gw.Config.Discord[dest.Origin()].RemoteNickFormat)
-	}
+func (gw *SameChannelGateway) modifyUsername(msg *config.Message, dest *bridge.Bridge) {
+	br := gw.Bridges[msg.Account]
+	nick := dest.Config.RemoteNickFormat
+	nick = strings.Replace(nick, "{NICK}", msg.Username, -1)
+	nick = strings.Replace(nick, "{BRIDGE}", br.Name, -1)
+	nick = strings.Replace(nick, "{PROTOCOL}", br.Protocol, -1)
+	msg.Username = nick
 }
 
 func (gw *SameChannelGateway) validChannel(channel string) bool {
@@ -111,13 +87,4 @@
 		}
 	}
 	return false
-=======
-func (gw *SameChannelGateway) modifyUsername(msg *config.Message, dest *bridge.Bridge) {
-	br := gw.Bridges[msg.Account]
-	nick := dest.Config.RemoteNickFormat
-	nick = strings.Replace(nick, "{NICK}", msg.Username, -1)
-	nick = strings.Replace(nick, "{BRIDGE}", br.Name, -1)
-	nick = strings.Replace(nick, "{PROTOCOL}", br.Protocol, -1)
-	msg.Username = nick
->>>>>>> 99d130d1
 }